package sat

import (
	"fmt"
	"log"
	"sort"
	"time"
)

type Solver struct {
	// Clause database.
	constraints []*Clause
	learnts     []*Clause
	clauseInc   float64
	clauseDecay float64

	nextReduce     int64
	nextReduceIncr int64

	// Variable ordering.
	activities []float64
	varInc     float64
	varDecay   float64
	order      *VarOrder

	// Propagation and watchers.
	watchers  [][]*Clause
	propQueue *Queue[Literal]

	// Value assigned ot each literal.
	assigns []LBool

	// Trail.
	trail    []Literal
	trailLim []int
	reason   []*Clause
	level    []int

	// Whether the problem has reached a top level conflict.
	unsat bool

	// Search statistics.
	TotalConflicts  int64
	TotalRestarts   int64
	TotalIterations int64
	startTime       time.Time

	// Stop conditions.
	hasStopCond bool
	maxConflict int64
	timeout     time.Duration

	// Models.
	Models [][]bool

	// Temporary slice used in the Propagate function. The slice is re-used by
	// all Propagate calls to avoid unnecessarily allocating new slices.
	tmpWatchers []*Clause

	// Temporary slice used in Analyze to accumulate literals before these are
	// used to create a new learnt clause. Having one shared buffer between all
	// call reduces the overhead of having to grow each time Analye is called.
	tmpLearnts []Literal

	// Used for clause to explain themselves.
	tmpReason []Literal

	// Shared by operation that needs to put variables in a set and empty that
	// set efficiently.
	seenVar *ResetSet

	// Shared by operation that needs to put the decision levels in a set and
	// empty that set efficiently. This could technically be done using seenVar
	// but some operations (e.g. analyze) needs to maintain both set at the same
	// time.
	seenLevel *ResetSet
}

type Options struct {
	ClauseDecay   float64
	VariableDecay float64

	MaxConflicts int64
	Timeout      time.Duration
}

var DefaultOptions = Options{
	ClauseDecay:   0.999,
	VariableDecay: 0.95,
	MaxConflicts:  -1,
	Timeout:       -1,
}

// NewDefaultSolver returns a solver configured with default options. This is
// equivalent to calling NewSolver with DefaultOptions.
func NewDefaultSolver() *Solver {
	return NewSolver(DefaultOptions)
}

func NewSolver(ops Options) *Solver {
	s := &Solver{
<<<<<<< HEAD
		clauseDecay:    ops.ClauseDecay,
		varDecay:       ops.VariableDecay,
		clauseInc:      0.1,
		varInc:         0.1,
		propQueue:      NewQueue[Literal](128),
		maxConflict:    -1,
		timeout:        -1,
		nextReduce:     4000,
		nextReduceIncr: 300,
		seenLevel:      &ResetSet{},
		seenVar:        &ResetSet{},
		tmpLearnts:     make([]Literal, 0, 32),
		tmpReason:      make([]Literal, 0, 32),
=======
		clauseDecay: ops.ClauseDecay,
		varDecay:    ops.VariableDecay,
		clauseInc:   1,
		varInc:      1,
		propQueue:   NewQueue[Literal](128),
		maxConflict: -1,
		timeout:     -1,
		seenVar:     &ResetSet{},
>>>>>>> a73afbde
	}

	if ops.MaxConflicts >= 0 {
		s.hasStopCond = true
		s.maxConflict = ops.MaxConflicts
	}
	if ops.Timeout >= 0 {
		s.hasStopCond = true
		s.timeout = ops.Timeout
	}

	return s
}

func (s *Solver) shouldStop() bool {
	if !s.hasStopCond {
		return false
	}
	if s.maxConflict >= 0 && s.maxConflict <= s.TotalConflicts {
		return true
	}
	if s.timeout >= 0 && s.timeout <= time.Since(s.startTime) {
		return true
	}

	return false
}

func (s *Solver) PositiveLiteral(varID int) Literal {
	return Literal(varID * 2)
}

func (s *Solver) NegativeLiteral(varID int) Literal {
	return s.PositiveLiteral(varID).Opposite()
}

func (s *Solver) NumVariables() int {
	return len(s.assigns) / 2
}

func (s *Solver) NumAssigns() int {
	return len(s.trail)
}

func (s *Solver) NumConstraints() int {
	return len(s.constraints)
}

func (s *Solver) NumLearnts() int {
	return len(s.learnts)
}

func (s *Solver) VarValue(x int) LBool {
	return s.assigns[s.PositiveLiteral(x)]
}

func (s *Solver) LitValue(l Literal) LBool {
	return s.assigns[l]
}

func (s *Solver) AddVariable() int {
	index := s.NumVariables()
	s.watchers = append(s.watchers, nil)
	s.watchers = append(s.watchers, nil)
	s.reason = append(s.reason, nil)

	s.seenVar.Expand()
	s.seenLevel.Expand()

	// One for each literal.
	s.assigns = append(s.assigns, Unknown)
	s.assigns = append(s.assigns, Unknown)

	s.level = append(s.level, -1)
	s.activities = append(s.activities, 0)
	s.order.NewVar()
	return index
}

// Watch registers clause c to be awaken when Literal watch is assigned to true.
func (s *Solver) Watch(c *Clause, watch Literal) {
	s.watchers[watch] = append(s.watchers[watch], c)
}

// Unwatch removes clause c from the list of watchers.
func (s *Solver) Unwatch(c *Clause, watch Literal) {
	j := 0
	for i := 0; i < len(s.watchers[watch]); i++ {
		if s.watchers[watch][i] != c {
			s.watchers[watch][j] = s.watchers[watch][i]
			j++
		}
	}
	s.watchers[watch] = s.watchers[watch][:j]
}

func (s *Solver) AddClause(clause []Literal) error {
	if s.decisionLevel() != 0 {
		return fmt.Errorf("can only add clauses at the root level")
	}
	c, ok := NewClause(s, clause, false)
	if c != nil {
		s.constraints = append(s.constraints, c)
	}
	if !ok {
		s.unsat = true
	}

	return nil
}

// Simplify simplifies the clause DB as well as the problem clauses according
// to the root-level assignments. Clauses that are satisfied at the root-level
// are removed.
func (s *Solver) Simplify() bool {
	if l := s.decisionLevel(); l != 0 {
		log.Fatalf("Simplify called on non root-level: %d", l)
	}
	if s.propQueue.Size() != 0 {
		log.Fatal("propQueue should be empty when calling simplify")
	}

	if s.unsat || s.Propagate() != nil {
		s.unsat = true
		return false
	}

	s.simplifyPtr(&s.learnts)
	s.simplifyPtr(&s.constraints) // could be turned off

	return true
}

// simplifyPtr simplifies the clauses in the given slice and remove clauses that
// are already satisfied.
func (s *Solver) simplifyPtr(clausesPtr *[]*Clause) {
	clauses := *clausesPtr
	j := 0
	for i := 0; i < len(clauses); i++ {
		if clauses[i].Simplify(s) {
			clauses[i].Remove(s)
		} else {
			clauses[j] = clauses[i]
			j++
		}
	}
	*clausesPtr = clauses[:j]
}

func (s *Solver) ReduceDB() {
	// Sort learnt clauses from "the worst" to "the best".
	sort.Slice(s.learnts, func(i, j int) bool {
		ci := s.learnts[i]
		cj := s.learnts[j]

		switch {
		case len(ci.literals) > 2 && len(cj.literals) == 2:
			return true
		case ci.lbd > cj.lbd:
			return true
		case ci.activity < cj.activity:
			return true
		default:
			return false
		}
	})

	// Protect the 10% best clause.
	for i := len(s.learnts) * 90 / 100; i < len(s.learnts); i++ {
		s.learnts[i].isProtected = true
	}

	toDelete := len(s.learnts) / 2

	i, j := 0, 0
	for ; i < len(s.learnts); i++ {
		c := s.learnts[i]

		if toDelete > 0 && !c.locked(s) && c.lbd > 2 && len(c.literals) > 2 && !c.isProtected {
			toDelete--
			c.Remove(s)
		} else {
			if c.isProtected {
				c.isProtected = false
				toDelete++
			}
			s.learnts[j] = s.learnts[i]
			j++
		}
	}

	s.learnts = s.learnts[:j]
}

func (s *Solver) decisionLevel() int {
	return len(s.trailLim)
}

func (s *Solver) Solve() LBool {
	numConflicts := 100
	status := Unknown
	s.order = NewVarOrder(s, s.NumVariables())
	s.startTime = time.Now()

	s.printSeparator()
	s.printSearchHeader()
	s.printSeparator()

	for status == Unknown {
		status = s.Search(numConflicts)
		numConflicts += 1000

		if s.shouldStop() {
			break
		}
	}

	s.printSearchStats()
	s.printSeparator()

	s.cancelUntil(0)
	return status
}

func (s *Solver) BumpClaActivity(c *Clause) {
	c.activity += s.clauseInc

	if c.activity > 1e100 {
		s.clauseInc *= 1e-100 // important to keep proportions
		for _, l := range s.learnts {
			l.activity *= 1e-100
		}
	}
}

func (s *Solver) BumpVarActivity(l Literal) {
	vid := l.VarID()
	s.activities[vid] += s.varInc

	if s.activities[vid] > 1e100 {
		s.varInc *= 1e-100 // important to keep proportions
		for i := range s.activities {
			s.activities[i] *= 1e-100
		}
	}

	s.order.Update(vid)
}

func (s *Solver) DecayClaActivity() {
	s.clauseInc *= s.clauseDecay
}

func (s *Solver) DecayVarActivity() {
	s.varInc *= s.varDecay
}

func (s *Solver) Propagate() *Clause {
	for s.propQueue.Size() > 0 {
		l := s.propQueue.Pop()

		s.tmpWatchers = s.tmpWatchers[:0]
		s.tmpWatchers = append(s.tmpWatchers, s.watchers[l]...)
		s.watchers[l] = s.watchers[l][:0]

		// Detach the constraint from the literal.
		for i, c := range s.tmpWatchers {
			if c.Propagate(s, l) {
				continue
			}

			// Constraint is conflicting, copy remaining watchers
			// and return the constraint.
			s.watchers[l] = append(s.watchers[l], s.tmpWatchers[i+1:]...)
			s.propQueue.Clear()
			return s.tmpWatchers[i]
		}
	}

	return nil
}

func (s *Solver) enqueue(l Literal, from *Clause) bool {
	switch v := s.LitValue(l); v {
	case False:
		return false // conflicting assignment
	case True:
		return true // already assigned
	default:
		// New fact, store it.
		varID := l.VarID()
		s.assigns[l] = True
		s.assigns[l.Opposite()] = False
		s.level[varID] = s.decisionLevel()
		s.reason[varID] = from
		s.trail = append(s.trail, l)
		s.propQueue.Push(l)
		return true
	}
}

func (s *Solver) explain(c *Clause, l Literal) []Literal {
	if l == -1 {
		return c.ExplainFailure(s)
	} else {
		return c.ExplainAssign(s, l)
	}
}

<<<<<<< HEAD
func (s *Solver) analyze(confl *Clause) ([]Literal, int, int) {
	// Current number of "implication" nodes in exploration of the decision
	// level. A value of 0 indicates that the exploration has reached a single
	// implication point.
	nImplicationPoints := 0

	// Empty the buffer of literals in which the learnt clause will be stored.
	// Note position of the first literal is reserved for the FUIP.
	s.tmpLearnts = s.tmpLearnts[:0]
	s.tmpLearnts = append(s.tmpLearnts, -1)

	// Next literal to look at. This is used to iterate over the trail without
	// actually undoing the literal assignments.
	nextLiteral := len(s.trail) - 1

	l := Literal(-1) // unknown literal used to represent the conflict
	s.seenVar.Clear()
	backtrackLevel := 0

=======
func (s *Solver) analyze(confl *Clause) ([]Literal, int) {
	// Current number of "implication" nodes encountered in the exploration of
	// the decision level. A value of 0 indicates that the exploration has
	// reached a single implication point.
	nImplicationPoints := 0

	// Empty the buffer of literals in which the learnt clause will be stored.
	// Note that the first literal is reserved for the FUIP which is set at the
	// of this function.
	s.tmpLearnts = s.tmpLearnts[:0]
	s.tmpLearnts = append(s.tmpLearnts, -1)

	// Next literal to look at. This is used to iterate over the trail without
	// actually undoing the literal assignments.
	nextLiteral := len(s.trail) - 1

	l := Literal(-1) // unknown literal used to represent the conflict
	s.seenVar.Clear()
	backtrackLevel := 0

>>>>>>> a73afbde
	for {
		for _, q := range s.explain(confl, l) {
			v := q.VarID()
			if s.seenVar.Contains(v) {
				continue
			}

			s.seenVar.Add(v)
			if s.level[v] == s.decisionLevel() {
				nImplicationPoints++
				continue
			}

			s.tmpLearnts = append(s.tmpLearnts, q.Opposite())
			if level := s.level[v]; level > backtrackLevel {
				backtrackLevel = level
			}
		}

		if confl.learnt && confl.lbd > 2 {
			// Opportunistically recompute the LBD of the clause as all its
			// literals are guaranteed to be assigned at this point.
			newLBD := s.computeLBD(confl.literals)

			// Clauses with an improving LBD are considered interesting and
			// worth protecting for a round.
			if newLBD < 30 && newLBD < confl.lbd {
				confl.isProtected = true
			}
			confl.lbd = newLBD
		}

		// Select next literal to look at.
		for {
			l = s.trail[nextLiteral]
			nextLiteral--
			v := l.VarID()
			confl = s.reason[v]
			if s.seenVar.Contains(v) {
				break
			}
		}

		nImplicationPoints--
		if nImplicationPoints <= 0 {
			break
		}
	}

<<<<<<< HEAD
	s.tmpLearnts[0] = l.Opposite()
	lbd := s.computeLBD(s.tmpLearnts)

	return s.tmpLearnts, lbd, backtrackLevel
=======
	// Add literal corresponding to the FUIP.
	s.tmpLearnts[0] = l.Opposite()

	return s.tmpLearnts, backtrackLevel
>>>>>>> a73afbde
}

// computeLBD returns the LBD (Literal Block Distance) of the given sequence of
// literals. All literals in the sequence must be assigned.
func (s *Solver) computeLBD(literals []Literal) int {
	lbd := 0
	s.seenLevel.Clear()
	for _, lit := range literals {
		l := s.level[lit.VarID()]
		if !s.seenLevel.Contains(l) {
			s.seenLevel.Add(l)
			lbd++
		}
	}
	return lbd
}

func (s *Solver) record(clause []Literal, lbd int) {
	c, _ := NewClause(s, clause, true)
	s.enqueue(clause[0], c)
	if c != nil {
		s.learnts = append(s.learnts, c)
		c.lbd = lbd
	}
}

func (s *Solver) Search(nConflicts int) LBool {
	if s.unsat {
		return False
	}

	s.TotalRestarts++
	conflictCount := 0

	for !s.shouldStop() {
		if s.TotalIterations%100000 == 0 {
			s.printSearchStats()
		}
		s.TotalIterations++

		if conflict := s.Propagate(); conflict != nil {
			conflictCount++
			s.TotalConflicts++

			if s.decisionLevel() == 0 {
				s.unsat = true
				return False
			}

			learntClause, lbd, backtrackLevel := s.analyze(conflict)
			s.cancelUntil(backtrackLevel)

			s.record(learntClause, lbd)

			s.DecayClaActivity()
			s.DecayVarActivity()

			continue
		}

		// No Conflict
		// -----------

		if s.TotalConflicts >= s.nextReduce {
			s.nextReduce += (s.nextReduceIncr) * s.TotalRestarts
			s.ReduceDB()
		}

		if s.decisionLevel() == 0 {
			s.Simplify()
		}

		if s.NumAssigns() == s.NumVariables() { // solution found
			s.saveModel()
			s.cancelUntil(0)
			return True
		}

		if conflictCount > nConflicts {
			s.cancelUntil(0)
			return Unknown
		}

		l := s.order.Select()
		s.assume(l)
	}

	return Unknown
}

func (s *Solver) undoOne() {
	l := s.trail[len(s.trail)-1]
	v := l.VarID()

	s.order.Undo(v)
	s.assigns[l] = Unknown
	s.assigns[l.Opposite()] = Unknown
	s.reason[v] = nil
	s.level[v] = -1

	s.trail = s.trail[:len(s.trail)-1]
}

func (s *Solver) assume(l Literal) bool {
	s.trailLim = append(s.trailLim, len(s.trail))
	return s.enqueue(l, nil)
}

func (s *Solver) cancel() {
	c := len(s.trail) - s.trailLim[len(s.trailLim)-1]
	for ; c != 0; c-- {
		s.undoOne()
	}
	s.trailLim = s.trailLim[:len(s.trailLim)-1]
}

func (s *Solver) cancelUntil(level int) {
	for s.decisionLevel() > level {
		s.cancel()
	}
}

func (s *Solver) saveModel() {
	model := make([]bool, s.NumVariables())
	for i := range model {
		lb := s.VarValue(i)
		if lb == Unknown {
			panic("not a model")
		}
		model[i] = lb == True
	}
	s.Models = append(s.Models, model)
}

func (s *Solver) printSeparator() {
	fmt.Println("c ---------------------------------------------------------------------------")
}

func (s *Solver) printSearchHeader() {
	fmt.Println("c            time     iterations      conflicts       restarts        learnts")
}

func (s *Solver) printSearchStats() {
	fmt.Printf(
		"c %14.3fs %14d %14d %14d %14d\n",
		time.Since(s.startTime).Seconds(),
		s.TotalIterations,
		s.TotalConflicts,
		s.TotalRestarts,
		len(s.learnts))
}<|MERGE_RESOLUTION|>--- conflicted
+++ resolved
@@ -99,7 +99,6 @@
 
 func NewSolver(ops Options) *Solver {
 	s := &Solver{
-<<<<<<< HEAD
 		clauseDecay:    ops.ClauseDecay,
 		varDecay:       ops.VariableDecay,
 		clauseInc:      0.1,
@@ -113,16 +112,6 @@
 		seenVar:        &ResetSet{},
 		tmpLearnts:     make([]Literal, 0, 32),
 		tmpReason:      make([]Literal, 0, 32),
-=======
-		clauseDecay: ops.ClauseDecay,
-		varDecay:    ops.VariableDecay,
-		clauseInc:   1,
-		varInc:      1,
-		propQueue:   NewQueue[Literal](128),
-		maxConflict: -1,
-		timeout:     -1,
-		seenVar:     &ResetSet{},
->>>>>>> a73afbde
 	}
 
 	if ops.MaxConflicts >= 0 {
@@ -432,7 +421,6 @@
 	}
 }
 
-<<<<<<< HEAD
 func (s *Solver) analyze(confl *Clause) ([]Literal, int, int) {
 	// Current number of "implication" nodes in exploration of the decision
 	// level. A value of 0 indicates that the exploration has reached a single
@@ -452,28 +440,6 @@
 	s.seenVar.Clear()
 	backtrackLevel := 0
 
-=======
-func (s *Solver) analyze(confl *Clause) ([]Literal, int) {
-	// Current number of "implication" nodes encountered in the exploration of
-	// the decision level. A value of 0 indicates that the exploration has
-	// reached a single implication point.
-	nImplicationPoints := 0
-
-	// Empty the buffer of literals in which the learnt clause will be stored.
-	// Note that the first literal is reserved for the FUIP which is set at the
-	// of this function.
-	s.tmpLearnts = s.tmpLearnts[:0]
-	s.tmpLearnts = append(s.tmpLearnts, -1)
-
-	// Next literal to look at. This is used to iterate over the trail without
-	// actually undoing the literal assignments.
-	nextLiteral := len(s.trail) - 1
-
-	l := Literal(-1) // unknown literal used to represent the conflict
-	s.seenVar.Clear()
-	backtrackLevel := 0
-
->>>>>>> a73afbde
 	for {
 		for _, q := range s.explain(confl, l) {
 			v := q.VarID()
@@ -523,17 +489,10 @@
 		}
 	}
 
-<<<<<<< HEAD
 	s.tmpLearnts[0] = l.Opposite()
 	lbd := s.computeLBD(s.tmpLearnts)
 
 	return s.tmpLearnts, lbd, backtrackLevel
-=======
-	// Add literal corresponding to the FUIP.
-	s.tmpLearnts[0] = l.Opposite()
-
-	return s.tmpLearnts, backtrackLevel
->>>>>>> a73afbde
 }
 
 // computeLBD returns the LBD (Literal Block Distance) of the given sequence of
