--- conflicted
+++ resolved
@@ -84,18 +84,10 @@
 		}
 		c.literals[wl], c.literals[1] = c.literals[1], c.literals[wl]
 
-<<<<<<< HEAD
-		// Bumping.
-		s.BumpClaActivity(c)
-		for _, l := range c.literals {
-			s.BumpVarActivity(l)
-		}
-=======
 		s.Watch(c, c.literals[0].Opposite())
 		s.Watch(c, c.literals[1].Opposite())
 
 		return c, true
->>>>>>> 9d1184d0
 	}
 
 	s.watchers[c.literals[0].Opposite()] = append(s.watchers[c.literals[0].Opposite()], c)
